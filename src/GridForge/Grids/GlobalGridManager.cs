﻿using FixedMathSharp;
using GridForge.Configuration;
using GridForge.Spatial;
using SwiftCollections;
using System;
using System.Collections.Generic;
using System.Diagnostics;
using System.Threading;

namespace GridForge.Grids
{
    /// <summary>
    /// Manages a collection of interconnected grids to support large or dynamic worlds.
    /// Handles grid storage, retrieval, and spatial hashing for fast lookups.
    /// </summary>
    public static class GlobalGridManager
    {
        #region Constants

        /// <summary>
        /// Maximum number of grids that can be managed.
        /// </summary>
        public const ushort MaxGrids = ushort.MaxValue - 1;

        /// <summary>
        /// The default size of each grid node in world units.
<<<<<<< HEAD
        /// </summary>
        public static readonly Fixed64 DefaultNodeSize = Fixed64.One;
=======
        /// </summary>
        public static readonly Fixed64 DefaultNodeSize = Fixed64.One;

        /// <summary>
        /// The default size of a spatial hash cell used for grid lookup.
        /// </summary>
        public const int DefaultSpatialGridCellSize = 50;
>>>>>>> 94705a08

        /// <summary>
        /// The default size of a spatial hash cell used for grid lookup.
        /// </summary>
        public const int DefaultSpatialGridCellSize = 50;
        
        /// <summary>
        /// The size of each grid node in world units.
        /// </summary>
        public static Fixed64 NodeSize { get; private set; }

        /// <summary>
        /// The size of a spatial hash cell used for grid lookup.
        /// </summary>
        public static int SpatialGridCellSize { get; private set; }

        /// <summary>
        /// Resolution for snapping or searching within the grid (half of NodeSize).
        /// </summary>
        public static Fixed64 NodeResolution = NodeSize * Fixed64.Half;

        #endregion

        #region Properties

        /// <summary>
        /// Collection of all active grids managed by the system.
        /// </summary>
        public static SwiftBucket<Grid> ActiveGrids { get; private set; }

        public static SwiftDictionary<int, ushort> BoundsTracker { get; private set; }

        /// <summary>
        /// Dictionary mapping spatial hash keys to grid indices for fast lookups.
        /// </summary>
        public static SwiftDictionary<int, SwiftHashSet<ushort>> SpatialGridHash { get; private set; }

        /// <summary>
        /// The current version of the grid system, incremented on major changes.
        /// </summary>
        public static uint Version { get; private set; }

        /// <summary>
        /// Indicates whether the GlobalGridManager is active and initialized.
        /// Prevents duplicate setup calls.
        /// </summary>
        public static bool IsActive { get; private set; }

        /// <summary>
        /// Predefined offsets for a 3x3x3 neighbor structure, excluding the center position.
        /// </summary>
        public static readonly (int x, int y, int z)[] DirectionOffsets = new (int x, int y, int z)[26]
        {
            (-1, 0, 0),
            (0, 0, -1),
            (0, 0, 1),
            (1, 0, 0),
            (-1, 0, -1),
            (-1, 0, 1),
            (1, 0, -1),
            (1, 0, 1),
            (-1, -1, 0),
            (0, -1, -1),
            (0, -1, 1),
            (1, -1, 0),
            (-1, -1, -1),
            (-1, -1, 1),
            (1, -1, -1),
            (1, -1, 1),
            (0, -1, 0),
            (-1, 1, 0),
            (0, 1, -1),
            (0, 1, 1),
            (1, 1, 0),
            (-1, 1, -1),
            (-1, 1, 1),
            (1, 1, -1),
            (1, 1, 1),
            (0, 1, 0)
        };


        /// <summary>
        /// Lock for managing concurrent access to grid operations.
        /// Ensures thread safety for read/write operations.
        /// </summary>
        private static readonly ReaderWriterLockSlim _gridLock = new ReaderWriterLockSlim();

        #endregion

        #region Action Delegates

        /// <summary>
        /// Event triggers when grid is added or removed.
        /// Allows external systems to react to the active grid mutation.
        /// </summary>
        public static Action<GridChange, uint> OnActiveGridChange;

        /// <summary>
        /// Event triggered when the GlobalGridManager is reset.
        /// Allows external systems to react to a full grid wipe.
        /// </summary>
        public static Action OnReset;

        #endregion

        #region Setup & Reset

        /// <summary>
        /// Initializes necessary collections for managing grids.
        /// </summary>
        public static void Setup() => Setup(DefaultNodeSize, DefaultSpatialGridCellSize);

        /// <inheritdoc cref="Setup()"/>
        /// <param name="nodeSize"></param>
        /// <param name="spatialGridCellSize"></param>
        public static void Setup(Fixed64 nodeSize, int spatialGridCellSize = DefaultSpatialGridCellSize)
        {
            if (IsActive)
            {
                GridForgeLogger.Warn("Global Grid Manager already active.  Call `Reset` before attempting to setup.");
                return;
            }

            NodeSize = nodeSize > Fixed64.One ? Fixed64.One : nodeSize > Fixed64.Zero ? nodeSize : DefaultNodeSize;
            SpatialGridCellSize = spatialGridCellSize;

            ActiveGrids ??= new SwiftBucket<Grid>();
            BoundsTracker ??= new SwiftDictionary<int, ushort>();
            SpatialGridHash ??= new SwiftDictionary<int, SwiftHashSet<ushort>>();

            Version = 1;
            IsActive = true;
        }

        /// <summary>
        /// Resets the global grid manager, clearing all grids and spatial data.
        /// </summary>
        public static void Reset()
        {
            if (!IsActive)
            {
                GridForgeLogger.Warn("Global Grid Manager not active.  Call `Setup` before attempting to reset.");
                return;
            }

            try
            {
                OnReset?.Invoke(); // Fire off before we remove the reference
            }
            catch (Exception ex)
            {
                GridForgeLogger.Error($"Reset notification error: {ex.Message}");
            }

            if (ActiveGrids != null)
            {
                foreach (Grid grid in ActiveGrids)
                    Pools.GridPool.Release(grid);

                ActiveGrids.Clear();
            }

            BoundsTracker?.Clear();
            SpatialGridHash?.Clear();

            IsActive = false;
        }

        #endregion

        #region Grid Management

        /// <summary>
        /// Adds a new grid to the world and registers it in the spatial hash.
        /// </summary>
        public static GridAddResult TryAddGrid(GridConfiguration configuration, out ushort allocatedIndex)
        {
            allocatedIndex = ushort.MaxValue;
            if ((uint)ActiveGrids.Count > MaxGrids)
            {
                GridForgeLogger.Warn($"No more grids can be added at this time.");
                return GridAddResult.MaxGridsReached;
            }

            if (configuration.BoundsMax < configuration.BoundsMin)
            {
                GridForgeLogger.Error("Invalid Grid Bounds: GridMax must be greater than or equal to GridMin.");
                return GridAddResult.InvalidBounds;
            }

            // Create a unique hash based on the grid's min/max bounds to prevent duplicates
            int hashedBounds = configuration.GetHashCode();

            _gridLock.EnterReadLock();
            try
            {
                if (BoundsTracker.TryGetValue(hashedBounds, out allocatedIndex))
                {
                    GridForgeLogger.Warn("A grid with these bounds has already been allocated.");
                    return GridAddResult.AlreadyExists;
                }
            }
            finally
            {
                _gridLock.ExitReadLock();
            }

            Grid newGrid = Pools.GridPool.Rent();
            _gridLock.EnterWriteLock();
            try
            {
                allocatedIndex = (ushort)ActiveGrids.Add(newGrid);
                BoundsTracker.Add(hashedBounds, allocatedIndex);

                newGrid.Initialize(allocatedIndex, configuration);
                foreach (int cellIndex in GetSpatialGridCells(configuration.BoundsMin, configuration.BoundsMax))
                {
                    if (!SpatialGridHash.ContainsKey(cellIndex))
                        SpatialGridHash.Add(cellIndex, new SwiftHashSet<ushort>());

                    // Assign neighbors from grids sharing this spatial hash cell
                    foreach (ushort neighborIndex in SpatialGridHash[cellIndex])
                    {
                        if (!ActiveGrids.IsAllocated(neighborIndex) || neighborIndex == allocatedIndex)
                            continue;

                        Grid neighborGrid = ActiveGrids[neighborIndex];

                        // Ensure the grids actually overlap before linking them as neighbors
                        if (!Grid.IsGridOverlapValid(newGrid, neighborGrid))
                            continue;

                        newGrid.TryAddGridNeighbor(neighborGrid);
                        neighborGrid.TryAddGridNeighbor(newGrid);
                    }

                    SpatialGridHash[cellIndex].Add(allocatedIndex);
                }

                Version++;
            }
            finally
            {
                _gridLock.ExitWriteLock();
            }

            NotifyActiveGridChange(GridChange.Add, allocatedIndex);

            return GridAddResult.Success;
        }

        /// <summary>
        /// Removes a grid and updates all references to ensure integrity.
        /// </summary>
        public static bool TryRemoveGrid(ushort removeIndex)
        {
            if (!ActiveGrids.IsAllocated(removeIndex))
                return false;

            // Fire off before we remove the reference
            NotifyActiveGridChange(GridChange.Remove, removeIndex);

            Grid gridToRemove;
            _gridLock.EnterWriteLock();
            try
            {
                gridToRemove = ActiveGrids[removeIndex];
                // remove grid from spatial hash
                foreach (int cellIndex in GetSpatialGridCells(gridToRemove.BoundsMin, gridToRemove.BoundsMax))
                {
                    if (!SpatialGridHash.ContainsKey(cellIndex))
                        continue;

                    SpatialGridHash[cellIndex].Remove(gridToRemove.GlobalIndex);

                    if (gridToRemove.IsConjoined)
                    {
                        // Remove the reference to this grid from its neighbors
                        foreach (ushort neighborIndex in SpatialGridHash[cellIndex])
                        {
                            if (!ActiveGrids.IsAllocated(neighborIndex) || neighborIndex == removeIndex)
                                continue;

                            Grid neighborGrid = ActiveGrids[neighborIndex];

                            if (!Grid.IsGridOverlapValid(gridToRemove, neighborGrid))
                                continue;

                            neighborGrid.TryRemoveGridNeighbor(gridToRemove);
                        }
                    }

                    // Remove empty spatial hash cells to prevent memory buildup
                    if (SpatialGridHash[cellIndex].Count == 0)
                        SpatialGridHash.Remove(cellIndex);
                }

                int hashedBounds = gridToRemove.Configuration.GetHashCode();
                BoundsTracker.Remove(hashedBounds);
                ActiveGrids.RemoveAt(removeIndex);

                Version++;
            }
            finally
            {
                _gridLock.ExitWriteLock();
            }

            // Clearing out neighbor relationships for this node handled on `Grid.Reset`
            Pools.GridPool.Release(gridToRemove);

            if (ActiveGrids.Count == 0)
                ActiveGrids.TrimExcessCapacity();

            return true;
        }

        private static void NotifyActiveGridChange(GridChange change, uint index)
        {
            try
            {
                OnActiveGridChange?.Invoke(change, index);
            }
            catch (Exception ex)
            {
                GridForgeLogger.Error($"[Grid {index}] notification error: {ex.Message} | Change: {change}");
            }
        }

        /// <summary>
        /// Notifies grids of a change in their structure.
        /// </summary>
        public static void IncrementGridVersion(int index, bool significant = false)
        {
            _gridLock.EnterWriteLock();
            try
            {
                if (significant)
                    Version++;
                if (ActiveGrids.IsAllocated(index))
                    ActiveGrids[index].Version++;
            }
            finally
            {
                _gridLock.ExitWriteLock();
            }
        }

        #endregion

        #region Grid Lookup & Querying

        /// <summary>
        /// Retrieves a grid by its global index.
        /// </summary>
        public static bool TryGetGrid(int index, out Grid outGrid)
        {
            outGrid = null;
            if ((uint)index > ActiveGrids.Count)
            {
                GridForgeLogger.Error($"GlobalGridIndex '{index}' is out-of-bounds for ActiveGrids.");
                return false;
            }

            if (!ActiveGrids.IsAllocated(index))
            {
                GridForgeLogger.Error($"GlobalGridIndex '{index}' has not been allocated to ActiveGrids.");
                return false;
            }

            outGrid = ActiveGrids[index];
            return true;
        }

        /// <summary>
        /// Retrieves the grid containing a given world position.
        /// </summary>
        public static bool TryGetGrid(Vector3d position, out Grid outGrid)
        {
            outGrid = null;
            int cellIndex = GetSpatialGridKey(position);

            if (!SpatialGridHash.TryGetValue(cellIndex, out SwiftHashSet<ushort> gridList))
                return false;

            foreach (ushort candidateIndex in gridList)
            {
                if (!TryGetGrid(candidateIndex, out Grid candidateGrid) || !ActiveGrids[candidateIndex].IsActive)
                    continue;

                if (candidateGrid.IsInBounds(position))
                {
                    outGrid = candidateGrid;
                    return true;
                }
            }

            GridForgeLogger.Info($"No grid contains position {position}.");
            return false;
        }

        /// <summary>
        /// Retrieves a grid by its unique global coordinates.
        /// </summary>
        public static bool TryGetGrid(CoordinatesGlobal coordinates, out Grid outGrid)
        {
            // Ensure the grid is valid and the node belongs to the expected grid version
            return TryGetGrid(coordinates.GridIndex, out outGrid)
                && coordinates.GridSpawnToken == outGrid.SpawnToken;
        }

        /// <summary>
        /// Retrieves the grid containing a given world position and the node at that position.
        /// </summary>
        public static bool TryGetGridAndNode(Vector3d position, out Grid outGrid, out Node outNode)
        {
            outNode = null;
            return TryGetGrid(position, out outGrid)
                && outGrid.TryGetNode(position, out outNode);
        }

        /// <summary>
        /// Retrieves the grid containing a given global coordinate and the node at that position.
        /// </summary>
        public static bool TryGetGridAndNode(CoordinatesGlobal coordinates, out Grid outGrid, out Node outNode)
        {
            outNode = null;
            return TryGetGrid(coordinates, out outGrid)
                && outGrid.TryGetNode(coordinates.NodeCoordinates, out outNode);
        }

        #endregion

        #region Utility Methods

        /// <summary>
        /// Retrieves all spatial hash cell indices that intersect the given bounding volume.
        /// </summary>
        /// <param name="min">The minimum corner of the bounding box.</param>
        /// <param name="max">The maximum corner of the bounding box.</param>
        /// <returns>An enumerable of spatial hash cell indices covering the given bounds.</returns>
        public static IEnumerable<int> GetSpatialGridCells(Vector3d min, Vector3d max)
        {
            // Convert min/max positions to their respective spatial grid indices.
<<<<<<< HEAD
            // This ensures that negative values do not shift incorrectly due to flooring behavior.
            // Explanation:
            // - Use Abs() to ensure the division is done on positive values, preventing rounding issues.
            // - Apply FloorToInt() to obtain the correct spatial cell index.
            // - Restore the original sign using Sign() after flooring.
            // - This ensures consistent and accurate placement within the correct spatial grid.
            (int xMin, int yMin, int zMin) = (
                    (min.x.Abs() / SpatialGridCellSize).FloorToInt() * min.x.Sign(),
                    (min.y.Abs() / SpatialGridCellSize).FloorToInt() * min.y.Sign(),
                    (min.z.Abs() / SpatialGridCellSize).FloorToInt() * min.z.Sign()
                );

            (int xMax, int yMax, int zMax) = (
                    (max.x.Abs() / SpatialGridCellSize).FloorToInt() * max.x.Sign(),
                    (max.y.Abs() / SpatialGridCellSize).FloorToInt() * max.y.Sign(),
                    (max.z.Abs() / SpatialGridCellSize).FloorToInt() * max.z.Sign()
                );
=======
            (int xMin, int yMin, int zMin) = SnapToSpatialGrid(min);
            (int xMax, int yMax, int zMax) = SnapToSpatialGrid(max);
>>>>>>> 94705a08

            // Ensure correct ordering of min/max values in case of inverted bounds.
            // This prevents negative ranges that would otherwise cause an empty iteration.
            (xMin, xMax) = xMin > xMax ? (xMax, xMin) : (xMin, xMax);
            (yMin, yMax) = yMin > yMax ? (yMax, yMin) : (yMin, yMax);
            (zMin, zMax) = zMin > zMax ? (zMax, zMin) : (zMin, zMax);

            // Iterate through all spatial hash cells within the computed range.
            // This ensures we cover all relevant grid partitions.
            for (int z = zMin; z <= zMax; z++)
            {
                for (int y = yMin; y <= yMax; y++)
                {
                    for (int x = xMin; x <= xMax; x++)
                        yield return GetSpawnHash(x, y, z);
                }
            }

            yield break;
        }

        /// <summary>
        /// Ensures consistent and accurate placement within the correct spatial grid..
        /// </summary>
        /// <param name="position"></param>
        private static (int xMin, int yMin, int zMin) SnapToSpatialGrid(Vector3d position)
        {
            // - Use Abs() to ensure the division is done on positive values, preventing rounding issues.
            // - Apply FloorToInt() to obtain the correct spatial cell index.
            // - Restore the original sign using Sign() after flooring.
            return (
                    (position.x.Abs() / SpatialGridCellSize).FloorToInt() * position.x.Sign(),
                    (position.y.Abs() / SpatialGridCellSize).FloorToInt() * position.y.Sign(),
                    (position.z.Abs() / SpatialGridCellSize).FloorToInt() * position.z.Sign()
                );
        }

        /// <summary>
        /// Finds grids that overlap with the specified target grid.
        /// </summary>
        public static IEnumerable<Grid> FindOverlappingGrids(Grid targetGrid)
        {
            SwiftHashSet<Grid> overlappingGrids = new SwiftHashSet<Grid>();

            // Check all spatial hash cells that this grid occupies
            foreach (int cellIndex in GetSpatialGridCells(targetGrid.BoundsMin, targetGrid.BoundsMax))
            {
                if (!SpatialGridHash.TryGetValue(cellIndex, out SwiftHashSet<ushort> gridList))
                    continue;

                // Check all grids sharing this spatial cell
                foreach (ushort neighborIndex in gridList)
                {
                    if (!ActiveGrids.IsAllocated(neighborIndex) || neighborIndex == targetGrid.GlobalIndex)
                        continue;

                    Grid neighborGrid = ActiveGrids[neighborIndex];

                    // Only return grids that have an actual overlap with targetGrid
                    if (Grid.IsGridOverlapValid(targetGrid, neighborGrid))
                        overlappingGrids.Add(neighborGrid);
                }
            }

            return overlappingGrids;
        }

        /// <summary>
        /// Determines if a given neighbor index corresponds to a diagonal neighbor in the 3x3x3 structure.
        /// </summary>
        public static bool IsDiagonalNeighbor(int index)
        {
            if ((uint)index >= DirectionOffsets.Length)
                return false;

            // Retrieve the offset corresponding to the given index
            (int x, int y, int z) = DirectionOffsets[index];

            // A neighbor is diagonal if at least two of its coordinates are nonzero
            return (x != 0 ? 1 : 0) +
                   (y != 0 ? 1 : 0) +
                   (z != 0 ? 1 : 0) >= 2;
        }

        /// <summary>
        /// Converts a 3D offset into a corresponding <see cref="LinearDirection"/> in a 3x3x3 grid.
        /// </summary>
        /// <param name="gridOffset">The (x, y, z) offset from the center node.</param>
        /// <returns>The corresponding <see cref="LinearDirection"/>, or <see cref="LinearDirection.None"/> if invalid.</returns>
        public static LinearDirection GetNeighborDirectionFromOffset((int x, int y, int z) gridOffset)
        {
            Debug.Assert(gridOffset.x >= -1 && gridOffset.x <= 1, "Invalid x offset.");
            Debug.Assert(gridOffset.y >= -1 && gridOffset.y <= 1, "Invalid y offset.");
            Debug.Assert(gridOffset.z >= -1 && gridOffset.z <= 1, "Invalid z offset.");

            // Convert the 3D offset into a 3x3x3 index (0 to 26)
            int index = ((gridOffset.z + 1) * 3 + (gridOffset.y + 1)) * 3 + (gridOffset.x + 1);

            // The center node (itself) should not be assigned a direction
            if (index == 13)
                return LinearDirection.None;

            // Ensure index is within the defined LinearDirection values
            if (index >= 0 && index < Enum.GetValues(typeof(LinearDirection)).Length)
                return (LinearDirection)index;

            return LinearDirection.None;
        }

        /// <summary>
        /// Computes a spatial hash key for a given position.
        /// </summary>
        public static int GetSpatialGridKey(Vector3d position)
        {
            (int x, int y, int z) = (
                (position.x / SpatialGridCellSize).FloorToInt(),
                (position.y / SpatialGridCellSize).FloorToInt(),
                (position.z / SpatialGridCellSize).FloorToInt()
            );

            return GetSpawnHash(x, y, z);
        }

        /// <summary>
        /// Generates a hash value for a given set of 3D coordinates.
        /// </summary>
        public static int GetSpawnHash(int x, int y, int z)
        {
            int hash = 17;
            hash = hash * 31 ^ x;
            hash = hash * 31 ^ y;
            hash = hash * 31 ^ z;
            return hash;
        }

        /// <summary>
        /// Helper function to ceil snap a <see cref="Vector3d"/> to a grid.
        /// </summary>
        public static Vector3d CeilToNodeSize(Vector3d position)
        {
            return new Vector3d(
                (position.x / NodeSize).CeilToInt() * NodeSize,
                (position.y / NodeSize).CeilToInt() * NodeSize,
                (position.z / NodeSize).CeilToInt() * NodeSize
            );
        }

        /// <summary>
        /// Helper function to floor snap a <see cref="Vector3d"/> to a grid.
        /// </summary>
        public static Vector3d FloorToNodeSize(Vector3d position)
        {
            // - Use Abs() to ensure the division is done on positive values, preventing rounding issues.
            // - Apply FloorToInt() to obtain the correct spatial cell index.
            // - Restore the original sign using Sign() after flooring.
            return new Vector3d(
                (position.x.Abs() / NodeSize).FloorToInt() * NodeSize * position.x.Sign(),
                (position.y.Abs() / NodeSize).FloorToInt() * NodeSize * position.x.Sign(),
                (position.z.Abs() / NodeSize).FloorToInt() * NodeSize * position.x.Sign()
            );
        }

        public static (Vector3d min, Vector3d max) SnapBoundsToNodeSize(
            Vector3d min,
            Vector3d max,
            double padding = 0)
        {
            // Ensure padding is non-negative
            Fixed64 fixedPadding = FixedMath.Max((Fixed64)padding, Fixed64.Zero);

            min -= fixedPadding;
            max += fixedPadding;

            Vector3d snapMin = CeilToNodeSize(min);
            Vector3d snapMax = FloorToNodeSize(max);

            // Ensure correct ordering of bounds
            (snapMin.x, snapMax.x) = snapMin.x > snapMax.x
                ? (snapMax.x, snapMin.x)
                : (snapMin.x, snapMax.x);
            (snapMin.y, snapMax.y) = snapMin.y > snapMax.y
                ? (snapMax.y, snapMin.y)
                : (snapMin.y, snapMax.y);
            (snapMin.z, snapMax.z) = snapMin.z > snapMax.z
                ? (snapMax.z, snapMin.z)
                : (snapMin.z, snapMax.z);

            return (snapMin, snapMax);
        }

        #endregion
    }
}<|MERGE_RESOLUTION|>--- conflicted
+++ resolved
@@ -24,24 +24,14 @@
 
         /// <summary>
         /// The default size of each grid node in world units.
-<<<<<<< HEAD
         /// </summary>
         public static readonly Fixed64 DefaultNodeSize = Fixed64.One;
-=======
-        /// </summary>
-        public static readonly Fixed64 DefaultNodeSize = Fixed64.One;
 
         /// <summary>
         /// The default size of a spatial hash cell used for grid lookup.
         /// </summary>
         public const int DefaultSpatialGridCellSize = 50;
->>>>>>> 94705a08
-
-        /// <summary>
-        /// The default size of a spatial hash cell used for grid lookup.
-        /// </summary>
-        public const int DefaultSpatialGridCellSize = 50;
-        
+
         /// <summary>
         /// The size of each grid node in world units.
         /// </summary>
@@ -481,28 +471,8 @@
         public static IEnumerable<int> GetSpatialGridCells(Vector3d min, Vector3d max)
         {
             // Convert min/max positions to their respective spatial grid indices.
-<<<<<<< HEAD
-            // This ensures that negative values do not shift incorrectly due to flooring behavior.
-            // Explanation:
-            // - Use Abs() to ensure the division is done on positive values, preventing rounding issues.
-            // - Apply FloorToInt() to obtain the correct spatial cell index.
-            // - Restore the original sign using Sign() after flooring.
-            // - This ensures consistent and accurate placement within the correct spatial grid.
-            (int xMin, int yMin, int zMin) = (
-                    (min.x.Abs() / SpatialGridCellSize).FloorToInt() * min.x.Sign(),
-                    (min.y.Abs() / SpatialGridCellSize).FloorToInt() * min.y.Sign(),
-                    (min.z.Abs() / SpatialGridCellSize).FloorToInt() * min.z.Sign()
-                );
-
-            (int xMax, int yMax, int zMax) = (
-                    (max.x.Abs() / SpatialGridCellSize).FloorToInt() * max.x.Sign(),
-                    (max.y.Abs() / SpatialGridCellSize).FloorToInt() * max.y.Sign(),
-                    (max.z.Abs() / SpatialGridCellSize).FloorToInt() * max.z.Sign()
-                );
-=======
             (int xMin, int yMin, int zMin) = SnapToSpatialGrid(min);
             (int xMax, int yMax, int zMax) = SnapToSpatialGrid(max);
->>>>>>> 94705a08
 
             // Ensure correct ordering of min/max values in case of inverted bounds.
             // This prevents negative ranges that would otherwise cause an empty iteration.
